--- conflicted
+++ resolved
@@ -92,11 +92,6 @@
   public Task(TaskContext context, TaskStateTracker taskStateTracker, TaskExecutor taskExecutor,
       Optional<CountDownLatch> countDownLatch) {
     this.taskContext = context;
-<<<<<<< HEAD
-    this.taskContext.setMetricsContextName(TaskMetrics.get(this.taskContext.getTaskState()).getName());
-
-=======
->>>>>>> 94eb9a9f
     this.taskState = context.getTaskState();
     this.jobId = this.taskState.getJobId();
     this.taskId = this.taskState.getTaskId();
