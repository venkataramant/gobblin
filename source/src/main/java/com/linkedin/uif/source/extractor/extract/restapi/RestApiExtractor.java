package com.linkedin.uif.source.extractor.extract.restapi;

import java.util.Iterator;
import java.util.List;
import java.util.Map;

import org.slf4j.Logger;
import org.slf4j.LoggerFactory;
import org.apache.http.HttpEntity;
import org.apache.http.HttpHost;
import org.apache.http.HttpResponse;
import org.apache.http.StatusLine;
import org.apache.http.client.HttpClient;
import org.apache.http.client.methods.HttpGet;
import org.apache.http.client.methods.HttpRequestBase;
import org.apache.http.conn.params.ConnRoutePNames;
import org.apache.http.impl.client.DefaultHttpClient;
import org.apache.http.params.BasicHttpParams;
import org.apache.http.params.CoreConnectionPNames;
import org.apache.http.params.HttpParams;
import org.apache.http.util.EntityUtils;

import com.google.common.base.Joiner;
import com.google.common.base.Strings;
import com.google.gson.Gson;
import com.google.gson.JsonArray;
import com.google.gson.JsonElement;
import com.google.gson.JsonObject;
<<<<<<< HEAD
=======

import com.linkedin.uif.configuration.ConfigurationKeys;
>>>>>>> e56fe476
import com.linkedin.uif.configuration.WorkUnitState;
import com.linkedin.uif.source.extractor.watermark.Predicate;
import com.linkedin.uif.source.extractor.DataRecordException;
import com.linkedin.uif.source.extractor.exception.HighWatermarkException;
import com.linkedin.uif.source.extractor.exception.RecordCountException;
import com.linkedin.uif.source.extractor.exception.RestApiConnectionException;
import com.linkedin.uif.source.extractor.exception.RestApiProcessingException;
import com.linkedin.uif.source.extractor.exception.SchemaException;
import com.linkedin.uif.source.extractor.extract.BaseExtractor;
import com.linkedin.uif.source.extractor.extract.Command;
import com.linkedin.uif.source.extractor.extract.CommandOutput;
import com.linkedin.uif.source.extractor.extract.SourceSpecificLayer;
import com.linkedin.uif.source.extractor.schema.Schema;
import com.linkedin.uif.source.extractor.utils.Utils;
import com.linkedin.uif.source.workunit.WorkUnit;

/**
 * An implementation of rest api extractor for the sources that are using rest api
 *
 * @param <D> type of data record
 * @param <S> type of schema
 */
public abstract class RestApiExtractor<S, D> extends BaseExtractor<S, D> implements SourceSpecificLayer<S, D>, RestApiSpecificLayer {
	private static final Gson gson = new Gson();
	private HttpClient httpClient = null;
	private boolean autoEstablishAuthToken = false;
	private long authTokenTimeout;
	private String accessToken;
	private long createdAt;
	protected String instanceUrl;
	protected String updatedQuery;
	protected Logger log = LoggerFactory.getLogger(RestApiExtractor.class);

	RestApiExtractor(WorkUnitState state) {
		super(state);
	}

	private void setAuthTokenTimeout(long authTokenTimeout) {
		this.authTokenTimeout = authTokenTimeout;
	}

	/**
	 * get http client
     * @return default httpclient
	 */
	protected HttpClient getHttpClient() {
		if (httpClient == null) {
<<<<<<< HEAD
		    HttpParams params = new BasicHttpParams();
		    params.setIntParameter(CoreConnectionPNames.SO_TIMEOUT, 360000);
		    httpClient = new DefaultHttpClient(params);
=======
			httpClient = new DefaultHttpClient();
			
			if (super.workUnitState.contains(ConfigurationKeys.SOURCE_USE_PROXY_URL) &&
				! super.workUnitState.getProp(ConfigurationKeys.SOURCE_USE_PROXY_URL).isEmpty()){
				HttpHost proxy = new HttpHost(super.workUnitState.getProp(ConfigurationKeys.SOURCE_USE_PROXY_URL),
					super.workUnitState.getPropAsInt(ConfigurationKeys.SOURCE_USE_PROXY_PORT));
				httpClient.getParams().setParameter(ConnRoutePNames.DEFAULT_PROXY, proxy);
			}
>>>>>>> e56fe476
			
		}
		return httpClient;
	}
	
	@Override
	public void extractMetadata(String schema, String entity, WorkUnit workUnit) throws SchemaException {
		this.log.info("Extract Metadata using Rest Api");
		JsonArray columnArray = new JsonArray();
		String inputQuery = workUnit.getProp("source.query");
		List<String> columnListInQuery = null;
		JsonArray array = null;
		if (!Strings.isNullOrEmpty(inputQuery)) {
			columnListInQuery = Utils.getColumnListFromQuery(inputQuery);
		}

		try {
			boolean success = this.getConnection();
			if (!success) {
				throw new SchemaException("Failed to connect.");
			} else {
				this.log.debug("Connected successfully.");
				List<Command> cmds = this.getSchemaMetadata(schema, entity);
				CommandOutput response = this.getResponse(cmds);
				array = (JsonArray) this.getSchema(response); // TODO why is this cast needed?

				for (JsonElement columnElement : array) {
					Schema obj = gson.fromJson(columnElement, Schema.class);
					String columnName = obj.getColumnName();

					obj.setWaterMark(this.isWatermarkColumn(workUnit.getProp("extract.delta.fields"), columnName));
					
					if(this.isWatermarkColumn(workUnit.getProp("extract.delta.fields"), columnName)) {
						obj.setNullable(false);
					} else if (this.getPrimarykeyIndex(workUnit.getProp("extract.primary.key.fields"), columnName) == 0){
						// set all columns as nullable except primary key and watermark columns
						obj.setNullable(true);
					}
					
					obj.setPrimaryKey(this.getPrimarykeyIndex(workUnit.getProp("extract.primary.key.fields"), columnName));

					String jsonStr = gson.toJson(obj);
					JsonObject jsonObject = gson.fromJson(jsonStr, JsonObject.class).getAsJsonObject();
					if (inputQuery == null || columnListInQuery == null || (columnListInQuery.size() == 1 && columnListInQuery.get(0).equals("*"))
							|| (columnListInQuery.size() >= 1 && this.isMetadataColumn(columnName, columnListInQuery))) {
						this.columnList.add(columnName);
						columnArray.add(jsonObject);
					}
				}

				if (inputQuery == null && this.columnList.size() != 0) {
					this.log.debug("New query with the required column list");
					this.updatedQuery = "SELECT " + Joiner.on(",").join(columnList) + " FROM " + entity;

				} else {
					this.log.debug("Query is same as input query");
					this.updatedQuery = inputQuery;
				}
				this.log.debug("Schema:" + columnArray);
				this.setOutputSchema((S) columnArray);
			}

		} catch (Exception e) {
			throw new SchemaException("Failed to get schema using rest api; error - " + e.getMessage(), e);
		}
	}

	@Override
	public long getMaxWatermark(String schema, String entity, String watermarkColumn, List<Predicate> predicateList, String watermarkSourceFormat)
			throws HighWatermarkException {
		this.log.info("Get high watermark using Rest Api");
		long CalculatedHighWatermark = -1;
		try {
			boolean success = this.getConnection();
			if (!success) {
				throw new HighWatermarkException("Failed to connect.");
			} else {
				this.log.debug("Connected successfully.");
				
				List<Command> cmds = this.getHighWatermarkMetadata(schema, entity, watermarkColumn, predicateList);
				CommandOutput response = this.getResponse(cmds);
				CalculatedHighWatermark = this.getHighWatermark(response, watermarkColumn, watermarkSourceFormat);
			}
			this.log.info("High watermark:" + CalculatedHighWatermark);
			return CalculatedHighWatermark;
		} catch (Exception e) {
			throw new HighWatermarkException("Failed to get high watermark using rest api; error - " + e.getMessage(), e);
		}
	}

	@Override
	public long getSourceCount(String schema, String entity, WorkUnit workUnit, List<Predicate> predicateList) throws RecordCountException {
		this.log.info("Get source record count using Rest Api");
		long count = 0;
		try {
			boolean success = this.getConnection();
			if (!success) {
				throw new RecordCountException("Failed to connect.");
			} else {
				this.log.debug("Connected successfully.");
				List<Command> cmds = this.getCountMetadata(schema, entity, workUnit, predicateList);
				CommandOutput response = this.getResponse(cmds);
				count = this.getCount(response);
				this.log.info("Source record count:" + count);
			}
			return count;
		} catch (Exception e) {
			throw new RecordCountException("Failed to get record count using rest api; error - " + e.getMessage(), e);
		}
	}

	@Override
	public Iterator<D> getRecordSet(String schema, String entity, WorkUnit workUnit, List<Predicate> predicateList) throws DataRecordException {
		this.log.debug("Get data records using Rest Api");
		Iterator<D> rs = null;
		List<Command> cmds;
		try {
			boolean success = true;
			if (isConnectionClosed()) {
				success = this.getConnection();
			}

			if (!success) {
				throw new DataRecordException("Failed to connect.");
			} else {
				this.log.debug("Connected successfully.");
				if (this.getPullStatus() == false) {
					return null;
				} else {
					if (this.getNextUrl() == null) {
					    cmds = this.getDataMetadata(schema, entity, workUnit, predicateList);
					} else {
					    cmds = SalesforceExtractor.constructGetCommand(this.getNextUrl());
					}
					CommandOutput response = this.getResponse(cmds);
					rs = this.getData(response);
				}
			}
			return rs;
		} catch (Exception e) {
			throw new DataRecordException("Failed to get records using rest api; error - " + e.getMessage(), e);
		}
	}
	
	@Override
	public void setTimeOut(String timeOut) {
		this.setAuthTokenTimeout(Long.parseLong(timeOut));
	}
	
	@Override
	public Map<String, String> getDataTypeMap() {
		return this.getDataTypeMap();
	}

	/**
	 * Connect to rest api
     * @return true if it is success else false
	 */
	private boolean getConnection() throws RestApiConnectionException {
		this.log.debug("Connecting to the source using Rest Api");
		return this.connect();
	}
	
	/**
	 * Check if connection is closed
	 * @return true if the connection is closed else false
	 */
	private boolean isConnectionClosed() throws Exception {
		if(this.httpClient == null) {
			return true;
		}
		return false;
	}
	
	/**
	 * get http connection
	 * @return true if the connection is success else false
	 */
	private boolean connect() throws RestApiConnectionException {
		if (autoEstablishAuthToken) {
			if (authTokenTimeout <= 0) {
				return false;
			} else if ((System.currentTimeMillis() - createdAt) > authTokenTimeout) {
				return false;
			}
		}

		HttpEntity httpEntity = null;
		try {
			httpEntity = this.getAuthentication();

			if (httpEntity != null) {
				JsonElement json = gson.fromJson(EntityUtils.toString(httpEntity), JsonObject.class);
				JsonObject jsonRet = json.getAsJsonObject();

				if (!this.hasId(jsonRet)) {
					throw new RestApiConnectionException(this.getFirstErrorMessage("Failed to establish auth token.", json));
				}

				this.instanceUrl = jsonRet.get("instance_url").getAsString();
				this.accessToken = jsonRet.get("access_token").getAsString();
				this.createdAt = System.currentTimeMillis();
			}
		} catch (Exception e) {
			throw new RestApiConnectionException("Failed to get rest api connection; error - " + e.getMessage(), e);
		}

		finally {
			if (httpEntity != null) {
				try {
					EntityUtils.consume(httpEntity);
				} catch (Exception e) {
					throw new RestApiConnectionException("Failed to consume httpEntity; error - " + e.getMessage(), e);
				}
			}
		}

		return true;
	}

	private boolean hasId(JsonObject json) {
		if (json.has("id") || json.has("Id") || json.has("ID") || json.has("iD")) {
			return true;
		}
		return false;
	}

	/**
	 * get http response in json format using url 
	 * @return json string with the response
	 */
	private CommandOutput<?, ?> getResponse(List<Command> cmds) throws RestApiProcessingException {
		String url = cmds.get(0).getParams().get(0);
	    
	    this.log.info("URL: " + url);
		String jsonStr = null;
		HttpRequestBase httpRequest = new HttpGet(url);
		addHeaders(httpRequest);
		HttpEntity httpEntity = null;
		HttpResponse httpResponse = null;
		try {
			httpResponse = this.httpClient.execute(httpRequest);
			StatusLine status = httpResponse.getStatusLine();
			httpEntity = httpResponse.getEntity();

			if (httpEntity != null) {
				jsonStr = EntityUtils.toString(httpEntity);
			}

			if (status.getStatusCode() >= 400) {
				this.log.info("Unable to get response using: " + url);
				JsonElement jsonRet = gson.fromJson(jsonStr, JsonArray.class);
				throw new RestApiProcessingException(this.getFirstErrorMessage("Failed to retrieve response from", jsonRet));
			}
		} catch (Exception e) {
			throw new RestApiProcessingException("Failed to process rest api request; error - " + e.getMessage(), e);
		}

		finally {
			try {
				if (httpEntity != null) {
					EntityUtils.consume(httpEntity);
				}
				// httpResponse.close();
			} catch (Exception e) {
				throw new RestApiProcessingException("Failed to consume httpEntity; error - " + e.getMessage(), e);
			}

		}
		CommandOutput<RestApiCommand, String> output = new RestApiCommandOutput();
		output.put((RestApiCommand) cmds.get(0), jsonStr);
		return output;
	}

	private void addHeaders(HttpRequestBase httpRequest) {
		if (this.accessToken != null) {
			httpRequest.addHeader("Authorization", "OAuth " + this.accessToken);
		}
		httpRequest.addHeader("Content-Type", "application/json");
		//httpRequest.addHeader("Accept-Encoding", "zip");
		//httpRequest.addHeader("Content-Encoding", "gzip");
		//httpRequest.addHeader("Connection", "Keep-Alive");
		//httpRequest.addHeader("Keep-Alive", "timeout=60000");
	}

	/**
	 * get error message while executing http url
	 * @return error message
	 */
	private String getFirstErrorMessage(String defaultMessage, JsonElement json) {
		if (json == null) {
			return defaultMessage;
		}

		JsonObject jsonObject = null;

		if (!json.isJsonArray()) {
			jsonObject = json.getAsJsonObject();
		} else {
			JsonArray jsonArray = json.getAsJsonArray();
			for (int i = 0; i < jsonArray.size(); i++) {
				JsonElement element = jsonArray.get(i);
				jsonObject = element.getAsJsonObject();
				break;
			}
		}

		if (jsonObject != null) {
			if (jsonObject.has("error_description")) {
				defaultMessage = defaultMessage + jsonObject.get("error_description").getAsString();
			} else if (jsonObject.has("message")) {
				defaultMessage = defaultMessage + jsonObject.get("message").getAsString();
			}
		}

		return defaultMessage;
	}

}<|MERGE_RESOLUTION|>--- conflicted
+++ resolved
@@ -6,6 +6,7 @@
 
 import org.slf4j.Logger;
 import org.slf4j.LoggerFactory;
+
 import org.apache.http.HttpEntity;
 import org.apache.http.HttpHost;
 import org.apache.http.HttpResponse;
@@ -14,10 +15,6 @@
 import org.apache.http.client.methods.HttpGet;
 import org.apache.http.client.methods.HttpRequestBase;
 import org.apache.http.conn.params.ConnRoutePNames;
-import org.apache.http.impl.client.DefaultHttpClient;
-import org.apache.http.params.BasicHttpParams;
-import org.apache.http.params.CoreConnectionPNames;
-import org.apache.http.params.HttpParams;
 import org.apache.http.util.EntityUtils;
 
 import com.google.common.base.Joiner;
@@ -26,11 +23,8 @@
 import com.google.gson.JsonArray;
 import com.google.gson.JsonElement;
 import com.google.gson.JsonObject;
-<<<<<<< HEAD
-=======
 
 import com.linkedin.uif.configuration.ConfigurationKeys;
->>>>>>> e56fe476
 import com.linkedin.uif.configuration.WorkUnitState;
 import com.linkedin.uif.source.extractor.watermark.Predicate;
 import com.linkedin.uif.source.extractor.DataRecordException;
@@ -78,21 +72,12 @@
 	 */
 	protected HttpClient getHttpClient() {
 		if (httpClient == null) {
-<<<<<<< HEAD
-		    HttpParams params = new BasicHttpParams();
-		    params.setIntParameter(CoreConnectionPNames.SO_TIMEOUT, 360000);
-		    httpClient = new DefaultHttpClient(params);
-=======
-			httpClient = new DefaultHttpClient();
-			
 			if (super.workUnitState.contains(ConfigurationKeys.SOURCE_USE_PROXY_URL) &&
 				! super.workUnitState.getProp(ConfigurationKeys.SOURCE_USE_PROXY_URL).isEmpty()){
 				HttpHost proxy = new HttpHost(super.workUnitState.getProp(ConfigurationKeys.SOURCE_USE_PROXY_URL),
 					super.workUnitState.getPropAsInt(ConfigurationKeys.SOURCE_USE_PROXY_PORT));
 				httpClient.getParams().setParameter(ConnRoutePNames.DEFAULT_PROXY, proxy);
 			}
->>>>>>> e56fe476
-			
 		}
 		return httpClient;
 	}
@@ -115,8 +100,8 @@
 			} else {
 				this.log.debug("Connected successfully.");
 				List<Command> cmds = this.getSchemaMetadata(schema, entity);
-				CommandOutput response = this.getResponse(cmds);
-				array = (JsonArray) this.getSchema(response); // TODO why is this cast needed?
+				CommandOutput<?, ?> response = this.getResponse(cmds);
+				array = (JsonArray) this.getSchema(response);
 
 				for (JsonElement columnElement : array) {
 					Schema obj = gson.fromJson(columnElement, Schema.class);
@@ -170,9 +155,8 @@
 				throw new HighWatermarkException("Failed to connect.");
 			} else {
 				this.log.debug("Connected successfully.");
-				
 				List<Command> cmds = this.getHighWatermarkMetadata(schema, entity, watermarkColumn, predicateList);
-				CommandOutput response = this.getResponse(cmds);
+				CommandOutput<?, ?> response = this.getResponse(cmds);
 				CalculatedHighWatermark = this.getHighWatermark(response, watermarkColumn, watermarkSourceFormat);
 			}
 			this.log.info("High watermark:" + CalculatedHighWatermark);
@@ -193,7 +177,7 @@
 			} else {
 				this.log.debug("Connected successfully.");
 				List<Command> cmds = this.getCountMetadata(schema, entity, workUnit, predicateList);
-				CommandOutput response = this.getResponse(cmds);
+				CommandOutput<?, ?> response = this.getResponse(cmds);
 				count = this.getCount(response);
 				this.log.info("Source record count:" + count);
 			}
@@ -226,7 +210,7 @@
 					} else {
 					    cmds = SalesforceExtractor.constructGetCommand(this.getNextUrl());
 					}
-					CommandOutput response = this.getResponse(cmds);
+					CommandOutput<?, ?> response = this.getResponse(cmds);
 					rs = this.getData(response);
 				}
 			}
@@ -326,7 +310,7 @@
 	private CommandOutput<?, ?> getResponse(List<Command> cmds) throws RestApiProcessingException {
 		String url = cmds.get(0).getParams().get(0);
 	    
-	    this.log.info("URL: " + url);
+	    	this.log.info("URL: " + url);
 		String jsonStr = null;
 		HttpRequestBase httpRequest = new HttpGet(url);
 		addHeaders(httpRequest);
@@ -409,5 +393,4 @@
 
 		return defaultMessage;
 	}
-
 }